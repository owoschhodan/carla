// Copyright (c) 2017 Computer Vision Center (CVC) at the Universitat Autonoma
// de Barcelona (UAB).
//
// This work is licensed under the terms of the MIT license.
// For a copy, see <https://opensource.org/licenses/MIT>.

#pragma once

#include "carla/road/Map.h"

#include <boost/optional.hpp>

#include <map>

namespace carla {
namespace road {

  class MapBuilder {
  public:

    boost::optional<Map> Build();

    // called from road parser
    carla::road::Road *AddRoad(
        const uint32_t road_id,
        const std::string name,
        const float length,
        const int32_t junction_id,
        const int32_t predecessor,
        const int32_t successor);

    carla::road::LaneSection *AddRoadSection(
        carla::road::Road *road,
        const float s);

    carla::road::Lane *AddRoadSectionLane(
        carla::road::LaneSection *section,
        const int32_t lane_id,
        const std::string lane_type,
        const bool lane_level,
        const int32_t predecessor,
        const int32_t successor);

<<<<<<< HEAD
=======
    void SetRoadTypeSpeed(
        const uint32_t road_id,
        const float s,
        const std::string type,
        const float max,
        const std::string unit);

>>>>>>> 27f274b9
    // called from geometry parser
    void AddRoadGeometryLine(
        carla::road::Road *road,
        const float s,
        const float x,
        const float y,
        const float hdg,
        const float length);

    void AddRoadGeometryArc(
        carla::road::Road *road,
        const float s,
        const float x,
        const float y,
        const float hdg,
        const float length,
        const float curvature);

    void AddRoadGeometrySpiral(
        carla::road::Road *road,
        const float s,
        const float x,
        const float y,
        const float hdg,
        const float length,
        const float curvStart,
        const float curvEnd);

    void AddRoadGeometryPoly3(
        carla::road::Road *road,
        const float s,
        const float x,
        const float y,
        const float hdg,
        const float length,
        const float a,
        const float b,
        const float c,
        const float d);

    void AddRoadGeometryParamPoly3(
        carla::road::Road *road,
        const float s,
        const float x,
        const float y,
        const float hdg,
        const float length,
        const float aU,
        const float bU,
        const float cU,
        const float dU,
        const float aV,
        const float bV,
        const float cV,
        const float dV,
        const std::string p_range);

    // called from profiles parser
    void AddRoadElevationProfile(
<<<<<<< HEAD
        const int32_t road_id,
=======
        const Road* road,
>>>>>>> 27f274b9
        const float s,
        const float a,
        const float b,
        const float c,
        const float d);

<<<<<<< HEAD
    void AddRoadLateralSuperelevation(
        const int32_t road_id,
        const float s,
        const float a,
        const float b,
        const float c,
        const float d);

    void AddRoadLateralCrossfall(
        const int32_t road_id,
        const float s,
        const float a,
        const float b,
        const float c,
        const float d,
        const std::string side);

    void AddRoadLateralShape(
        const int32_t road_id,
        const float s,
        const float a,
        const float b,
        const float c,
        const float d,
        const float t);
=======
    // void AddRoadLateralSuperElevation(
    //     const Road* road,
    //     const float s,
    //     const float a,
    //     const float b,
    //     const float c,
    //     const float d);

    // void AddRoadLateralCrossfall(
    //     const Road* road,
    //     const float s,
    //     const float a,
    //     const float b,
    //     const float c,
    //     const float d,
    //     const std::string side);

    // void AddRoadLateralShape(
    //     const Road* road,
    //     const float s,
    //     const float a,
    //     const float b,
    //     const float c,
    //     const float d,
    //     const float t);
>>>>>>> 27f274b9

    // Signal methods
    void AddSignal(
        const uint32_t road_id,
        const uint32_t signal_id,
        const float s,
        const float t,
        const std::string name,
        const std::string dynamic,
        const std::string orientation,
        const float zOffset,
        const std::string country,
        const std::string type,
        const std::string subtype,
        const float value,
        const std::string unit,
        const float height,
        const float width,
        const std::string text,
        const float hOffset,
        const float pitch,
        const float roll);

    void AddValidityToLastAddedSignal(
        uint32_t road_id,
        uint32_t signal_id,
        int32_t from_lane,
        int32_t to_lane);

    // called from junction parser
    void AddJunction(const int32_t id, const std::string name);

    void AddConnection(
        const int32_t junction_id,
        const int32_t connection_id,
        const int32_t incoming_road,
        const int32_t connecting_road);

    void AddLaneLink(
        const int32_t junction_id,
        const int32_t connection_id,
        const int32_t from,
        const int32_t to);

    void AddRoadSection(
        const uint32_t road_id,
        const uint32_t section_index,
        const float s,
        const float a,
        const float b,
        const float c,
        const float d);

    void SetRoadLaneLink(
        const uint32_t road_id,
        const int32_t section_index,
        const int32_t lane_id,
        const std::string lane_type,
        const bool lane_level,
        const int32_t predecessor,
        const int32_t successor);

    // called from lane parser
    void CreateLaneAccess(
        const Lane* lane,
        const float s,
        const std::string restriction);

    void CreateLaneBorder(
        const Lane* lane,
        const float s,
        const float a,
        const float b,
        const float c,
        const float d);

    void CreateLaneHeight(
        const Lane* lane,
        const float s,
        const float inner,
        const float outer);

    void CreateLaneMaterial(
        const Lane* lane,
        const float s,
        const std::string surface,
        const float friction,
        const float roughness);

    void CreateSectionOffset(
        const Road* road,
        const float s,
        const float a,
        const float b,
        const float c,
        const float d);

    void CreateLaneRule(
        const Lane* lane,
        const float s,
        const std::string value);

    void CreateLaneVisibility(
        const Lane* lane,
        const float s,
        const float forward,
        const float back,
        const float left,
        const float right);

    void CreateLaneWidth(
        const Lane* lane,
        const float s,
        const float a,
        const float b,
        const float c,
        const float d);

    void CreateRoadMark(
        const Lane* lane,
        const int road_mark_id,
        const float s,
        const std::string type,
        const std::string weight,
        const std::string color,
        const std::string material,
        const float width,
        const std::string lane_change,
        const float height,
        const std::string type_name,
        const float type_width);

    void CreateRoadMarkTypeLine(
        const Lane* lane,
        const int road_mark_id,
        const float length,
        const float space,
        const float tOffset,
        const float s,
        const std::string rule,
        const float width);

    void CreateRoadSpeed(
        Road *road,
        const float s,
        const std::string type,
        const float max,
        const std::string unit);

    void CreateLaneSpeed(
        const Lane* lane,
        const float s,
        const float max,
        const std::string unit);

    void AddValidityToSignal(
        const uint32_t road_id,
        const uint32_t signal_id,
        const int32_t from_lane,
        const int32_t to_lane);

    void AddValidityToSignalReference(
        const uint32_t road_id,
        const uint32_t signal_reference_id,
        const int32_t from_lane,
        const int32_t to_lane);

    void AddSignalReference(
        const uint32_t road_id,
        const uint32_t signal_reference_id,
        const float s_position,
        const float t_position,
        const std::string signal_reference_orientation);

    void AddDependencyToSignal(
        const uint32_t road_id,
        const uint32_t signal_id,
        const uint32_t dependency_id,
        const std::string dependency_type);

    Road *GetRoad(
        const RoadId road_id
    );

    Lane *GetLane(
        const RoadId road_id,
        const LaneId lane_id,
        const float s);

  private:

    MapData _map_data;

    /// Create the pointers between RoadSegments based on the ids
    void CreatePointersBetweenRoadSegments();

    // return the pointer to a lane object
    Lane *GetEdgeLanePointer(RoadId road_id, bool from_start, LaneId lane_id);

    // return a list of pointers to all lanes from a lane (using road and junction info)
    std::vector<Lane *> GetLaneNext(RoadId road_id, float s, LaneId lane_id);

    std::vector<std::pair<RoadId, LaneId>> GetJunctionLanes(RoadId junction_id, RoadId road_id, LaneId lane_id);


  private:

    /// Map to temporary store all the road and lane infos until the map is built,
    /// so they can be added all together
    std::unordered_map<const Road *, std::vector<std::unique_ptr<element::RoadInfo>>>
        _temp_road_info_container;

    std::unordered_map<const Lane *, std::vector<std::unique_ptr<element::RoadInfo>>>
        _temp_lane_info_container;

  };

} // namespace road
} // namespace carla<|MERGE_RESOLUTION|>--- conflicted
+++ resolved
@@ -41,16 +41,6 @@
         const int32_t predecessor,
         const int32_t successor);
 
-<<<<<<< HEAD
-=======
-    void SetRoadTypeSpeed(
-        const uint32_t road_id,
-        const float s,
-        const std::string type,
-        const float max,
-        const std::string unit);
-
->>>>>>> 27f274b9
     // called from geometry parser
     void AddRoadGeometryLine(
         carla::road::Road *road,
@@ -110,44 +100,13 @@
 
     // called from profiles parser
     void AddRoadElevationProfile(
-<<<<<<< HEAD
-        const int32_t road_id,
-=======
         const Road* road,
->>>>>>> 27f274b9
-        const float s,
-        const float a,
-        const float b,
-        const float c,
-        const float d);
-
-<<<<<<< HEAD
-    void AddRoadLateralSuperelevation(
-        const int32_t road_id,
-        const float s,
-        const float a,
-        const float b,
-        const float c,
-        const float d);
-
-    void AddRoadLateralCrossfall(
-        const int32_t road_id,
-        const float s,
-        const float a,
-        const float b,
-        const float c,
-        const float d,
-        const std::string side);
-
-    void AddRoadLateralShape(
-        const int32_t road_id,
-        const float s,
-        const float a,
-        const float b,
-        const float c,
-        const float d,
-        const float t);
-=======
+        const float s,
+        const float a,
+        const float b,
+        const float c,
+        const float d);
+
     // void AddRoadLateralSuperElevation(
     //     const Road* road,
     //     const float s,
@@ -173,7 +132,6 @@
     //     const float c,
     //     const float d,
     //     const float t);
->>>>>>> 27f274b9
 
     // Signal methods
     void AddSignal(
