--- conflicted
+++ resolved
@@ -12,16 +12,16 @@
 namespace road {
 
   using RoadId = uint32_t;
-<<<<<<< HEAD
+
   using JuncId = int32_t;
+
   using LaneId = int32_t;
+
   using ObjId = uint32_t;
+
   using SignId = uint32_t;
-=======
-  using JuncId = RoadId;
-  using LaneId = int16_t;
+
   using ConId = uint32_t;
->>>>>>> cd1c29c4
 
 } // road
 } // carla